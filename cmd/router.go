--- conflicted
+++ resolved
@@ -174,7 +174,6 @@
 
 	_, err = mainContent.WriteString(r.generateMainContent(mainContent.String()))
 
-<<<<<<< HEAD
 	mainFile.Truncate(0)
 	_, err = mainFile.Seek(0, 0)
 	if err != nil {
@@ -182,13 +181,6 @@
 	}
 	_, err = io.Copy(mainFile, mainContent)
 	if err != nil {
-=======
-	backupPath := "main.go.backup"
-	if err := os.WriteFile(backupPath, mainContent, 0600); err != nil {
-		fmt.Printf("Warning: failed to create backup at %s: %v\n", backupPath, err)
-	}
-	if err := os.WriteFile("main.go", []byte(newContent), 0600); err != nil {
->>>>>>> 37a00221
 		return fmt.Errorf("failed to write updated main.go: %w", err)
 	}
 
@@ -197,17 +189,14 @@
 
 func (r *Router) generateMainContent(existingContent string) string {
 	switch r.Type {
-<<<<<<< HEAD
-	case "stdlib":
+	case RouterStdlib:
 		// ugly addition as the command currently only support updating a main.go file
 		err := stdlibtemplate.CreateRouterSetup()
 		if err != nil {
 			fmt.Printf("Warning: failed to create router setup: %v", err)
 			return "" // not ideal
 		}
-=======
-	case RouterStdlib:
->>>>>>> 37a00221
+
 		return r.generateServeMuxContent()
 	case RouterChi:
 		return r.generateChiContent()
